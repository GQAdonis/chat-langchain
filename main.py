"""Main entrypoint for the app."""
import logging
import os
from collections.abc import Generator
from operator import itemgetter
from queue import Empty, Queue
from threading import Thread
from typing import Dict, Generator, List, Optional

import weaviate
from fastapi import FastAPI, Request
from fastapi.middleware.cors import CORSMiddleware
from fastapi.responses import StreamingResponse
<<<<<<< HEAD
from langchain.callbacks.base import BaseCallbackHandler
from langchain.callbacks.manager import collect_runs, trace_as_chain_group
from langchain.chat_models import ChatAnthropic, ChatOpenAI
from langchain.embeddings import OpenAIEmbeddings
from langchain.prompts import ChatPromptTemplate, MessagesPlaceholder, PromptTemplate
from langchain.schema.messages import AIMessage, HumanMessage
from langchain.schema.output_parser import StrOutputParser
from langchain.schema.retriever import BaseRetriever
from langchain.schema.runnable import Runnable
from langchain.vectorstores import Weaviate
from langsmith import Client
from pydantic import BaseModel

from constants import WEAVIATE_DOCS_INDEX_NAME

logging.basicConfig(level=logging.INFO)
logger = logging.getLogger(__name__)
=======
from langchain.chat_models import ChatAnthropic, ChatOpenAI
from langchain.embeddings import OpenAIEmbeddings
from langchain.prompts import MessagesPlaceholder
from langchain.schema.messages import HumanMessage, AIMessage
from langchain.vectorstores import Weaviate
from langsmith import Client
from threading import Thread
from queue import Queue, Empty
from collections.abc import Generator
from langchain.callbacks.base import BaseCallbackHandler
from langchain.schema.retriever import BaseRetriever
from langchain.schema.runnable import Runnable
from langchain.prompts import PromptTemplate, ChatPromptTemplate, MessagesPlaceholder
from langchain.schema.output_parser import StrOutputParser
from langchain.callbacks.manager import (
    trace_as_chain_group,
)

from constants import WEAVIATE_DOCS_INDEX_NAME

RESPONSE_TEMPLATE = """You are an expert programmer and problem-solver, tasked to answer any question about Langchain. Using the provided context, answer the user's question to the best of your ability using the resources provided.
Generate a comprehensive and informative answer (but no more than 80 words) for a given question based solely on the provided search results (URL and content). You must only use information from the provided search results. Use an unbiased and journalistic tone. Combine search results together into a coherent answer. Do not repeat text. Cite search results using [${{number}}] notation. Only cite the most relevant results that answer the question accurately. Place these citations at the end of the sentence or paragraph that reference them - do not put them all at the end. If different results refer to different entities within the same name, write separate answers for each entity.
If there is nothing in the context relevant to the question at hand, just say "Hmm, I'm not sure." Don't try to make up an answer.
Anything between the following `context`  html blocks is retrieved from a knowledge bank, not part of the conversation with the user. 
<context>
    {context} 
<context/>

REMEMBER: If there is no relevant information within the context, just say "Hmm, I'm not sure." Don't try to make up an answer. Anything between the preceding 'context' html blocks is retrieved from a knowledge bank, not part of the conversation with the user."""

REPHRASE_TEMPLATE = """Given the following conversation and a follow up question, rephrase the follow up question to be a standalone question.

Chat History:
{chat_history}
Follow Up Input: {question}
Standalone Question:"""
>>>>>>> 2601cde5

_PROVIDER_MAP = {
    "openai": ChatOpenAI,
    "anthropic": ChatAnthropic,
}

_MODEL_MAP = {
    "openai": "gpt-3.5-turbo-16k",
    "anthropic": "claude-2",
}

client = Client()

app = FastAPI()
app.add_middleware(
    CORSMiddleware,
    allow_origins=["*"],
    allow_credentials=True,
    allow_methods=["*"],
    allow_headers=["*"],
    expose_headers=["*"],
)

run_id = None
feedback_recorded = False

WEAVIATE_URL = os.environ["WEAVIATE_URL"]
WEAVIATE_API_KEY = os.environ["WEAVIATE_API_KEY"]


def get_retriever():
    weaviate_client = weaviate.Client(
        url=WEAVIATE_URL,
        auth_client_secret=weaviate.AuthApiKey(api_key=WEAVIATE_API_KEY),
    )
    weaviate_client = Weaviate(
        client=weaviate_client,
        index_name=WEAVIATE_DOCS_INDEX_NAME,
        text_key="text",
        embedding=OpenAIEmbeddings(chunk_size=200),
        by_text=False,
        attributes=["source", "title"],
    )
    return weaviate_client.as_retriever(search_kwargs=dict(k=6))


def create_retriever_chain(chat_history, llm, retriever: BaseRetriever):
    CONDENSE_QUESTION_PROMPT = PromptTemplate.from_template(REPHRASE_TEMPLATE)

    chain_meta = {
        "run_name": "retrieve_docs",
        "metadata": {
            "subchain": "retriever_chain",
        },
    }

    if chat_history:
        retriever_chain = (
            {
                "question": itemgetter("question"),
                "chat_history": itemgetter("chat_history"),
            }
            | CONDENSE_QUESTION_PROMPT
            | llm
            | StrOutputParser()
            | retriever
        ).with_config(chain_meta)
    else:
        retriever_chain = ((itemgetter("question")) | retriever).with_config(chain_meta)
    return retriever_chain


def format_docs(docs, max_tokens=200):
    formatted_docs = []
    for i, doc in enumerate(docs):
        doc_string = f"<doc id='{i}'>{doc.page_content}</doc>"
        formatted_docs.append(doc_string)
    return "\n".join(formatted_docs)


def create_chain(
    llm,
    retriever_chain,
) -> Runnable:
    _context = {
        "context": retriever_chain | format_docs,
        "question": itemgetter("question"),
        "chat_history": itemgetter("chat_history"),
    }
    prompt = ChatPromptTemplate.from_messages(
        [
            ("system", RESPONSE_TEMPLATE),
            MessagesPlaceholder(variable_name="chat_history"),
            ("human", "{question}"),
        ]
    )

    response_synthesizer = (prompt | llm | StrOutputParser()).with_config(
        {
            "run_name": "synthesize_response",
            "metadata": {
                "subchain": "response_synthesizer",
            },
        }
    )
    chain = _context | response_synthesizer
    return chain


class QueueCallback(BaseCallbackHandler):
    """Callback handler for streaming LLM responses to a queue."""

    # https://gist.github.com/mortymike/70711b028311681e5f3c6511031d5d43

    def __init__(self, q):
        self.q = q

    def on_llm_new_token(self, token: str, **kwargs: any) -> None:
        self.q.put(token)

    def on_llm_end(self, *args, **kwargs: any) -> None:
        return self.q.empty()


class ChatRequest(BaseModel):
    message: str
    history: Optional[List[Dict[str, str]]]
    conversation_id: Optional[str]


@app.post("/chat")
async def chat_endpoint(request: ChatRequest):
    global run_id, feedback_recorded, trace_url
    run_id = None
    trace_url = None
    feedback_recorded = False

    question = request.message
    chat_history = request.history or []
    converted_chat_history = []
    for message in chat_history:
        if message.get("human") is not None:
            converted_chat_history.append(HumanMessage(content=message["human"]))
        if message.get("ai") is not None:
            converted_chat_history.append(AIMessage(content=message["ai"]))
    metadata = {
        "conversation_id": request.conversation_id,
    }

    def stream() -> Generator:
        global run_id, trace_url, feedback_recorded

        q = Queue()
        job_done = object()

        llm = ChatOpenAI(
            model="gpt-3.5-turbo-16k",
            streaming=True,
            temperature=0,
            callbacks=[QueueCallback(q)],
        )

        llm_without_callback = ChatOpenAI(
            model="gpt-3.5-turbo-16k",
            streaming=True,
            temperature=0,
        )

        def task():
<<<<<<< HEAD
            global run_id
            with collect_runs() as run_collector:
                with trace_as_chain_group(
                    "chat-langchain",
                    inputs={"question": question, "chat_history": chat_history},
                ) as group_manager:
                    retriever_chain = create_retriever_chain(
                        chat_history, llm_without_callback, get_retriever()
                    )
                    chain = create_chain(llm, retriever_chain)
                    docs = retriever_chain.invoke(
                        {"question": question, "chat_history": chat_history},
                        config={"metadata": metadata, "callbacks": group_manager},
                    )
                    url_set = set()
                    for doc in docs:
                        if doc.metadata["source"] in url_set:
                            continue
                        q.put(
                            doc.metadata["title"] + ":" + doc.metadata["source"] + "\n"
                        )
                        url_set.add(doc.metadata["source"])
                    if len(docs) > 0:
                        q.put("SOURCES:----------------------------")
                    res = chain.invoke(
                        {
                            "question": question,
                            "chat_history": converted_chat_history,
                            "context": docs,
                        },
                        config={"metadata": metadata, "callbacks": group_manager},
                    )
                    q.put(job_done)
                    group_manager.on_chain_end({"output": res})
                # The run ID for the grouped trace
                run_id = run_collector.traced_runs[0].id
=======
            retriever_chain = create_retriever_chain(
                chat_history, llm_without_callback, get_retriever()
            )
            chain = create_chain(llm, retriever_chain)
            with trace_as_chain_group("end_to_end_chain") as group_manager:
                docs = retriever_chain.invoke(
                    {"question": question, "chat_history": chat_history},
                    config={"callbacks": group_manager},
                )
                url_set = set()
                for doc in docs:
                    if doc.metadata["source"] in url_set:
                        continue
                    q.put(doc.metadata["title"] + ":" + doc.metadata["source"] + "\n")
                    url_set.add(doc.metadata["source"])
                if len(docs) > 0:
                    q.put("SOURCES:----------------------------")
                chain.invoke(
                    {
                        "question": question,
                        "chat_history": converted_chat_history,
                        "context": docs,
                    },
                    config={"callbacks": group_manager},
                )
            q.put(job_done)
>>>>>>> 2601cde5

        t = Thread(target=task)
        t.start()

        content = ""

        while True:
            try:
                next_token = q.get(True, timeout=1)
                if next_token is job_done:
                    break
                content += next_token
                yield next_token
            except Empty:
                continue

    return StreamingResponse(stream())


@app.post("/feedback")
async def send_feedback(request: Request):
    global run_id, feedback_recorded
    if feedback_recorded or run_id is None:
        return {
            "result": "Feedback already recorded or no chat session found",
            "code": 400,
        }
    data = await request.json()
    score = data.get("score")
    client.create_feedback(run_id, "user_score", score=score)
    feedback_recorded = True
    return {"result": "posted feedback successfully", "code": 200}


trace_url = None


@app.post("/get_trace")
async def get_trace(request: Request):
    global run_id, trace_url
    if trace_url is None and run_id is not None:
        trace_url = client.share_run(run_id)
    if run_id is None:
        return {"result": "No chat session found", "code": 400}
    return trace_url if trace_url else {"result": "Trace URL not found", "code": 400}


if __name__ == "__main__":
    import uvicorn

    uvicorn.run(app, host="0.0.0.0", port=8080)<|MERGE_RESOLUTION|>--- conflicted
+++ resolved
@@ -1,7 +1,6 @@
 """Main entrypoint for the app."""
 import logging
 import os
-from collections.abc import Generator
 from operator import itemgetter
 from queue import Empty, Queue
 from threading import Thread
@@ -11,7 +10,6 @@
 from fastapi import FastAPI, Request
 from fastapi.middleware.cors import CORSMiddleware
 from fastapi.responses import StreamingResponse
-<<<<<<< HEAD
 from langchain.callbacks.base import BaseCallbackHandler
 from langchain.callbacks.manager import collect_runs, trace_as_chain_group
 from langchain.chat_models import ChatAnthropic, ChatOpenAI
@@ -20,7 +18,7 @@
 from langchain.schema.messages import AIMessage, HumanMessage
 from langchain.schema.output_parser import StrOutputParser
 from langchain.schema.retriever import BaseRetriever
-from langchain.schema.runnable import Runnable
+from langchain.schema.runnable import Runnable, RunnableMap
 from langchain.vectorstores import Weaviate
 from langsmith import Client
 from pydantic import BaseModel
@@ -29,26 +27,6 @@
 
 logging.basicConfig(level=logging.INFO)
 logger = logging.getLogger(__name__)
-=======
-from langchain.chat_models import ChatAnthropic, ChatOpenAI
-from langchain.embeddings import OpenAIEmbeddings
-from langchain.prompts import MessagesPlaceholder
-from langchain.schema.messages import HumanMessage, AIMessage
-from langchain.vectorstores import Weaviate
-from langsmith import Client
-from threading import Thread
-from queue import Queue, Empty
-from collections.abc import Generator
-from langchain.callbacks.base import BaseCallbackHandler
-from langchain.schema.retriever import BaseRetriever
-from langchain.schema.runnable import Runnable
-from langchain.prompts import PromptTemplate, ChatPromptTemplate, MessagesPlaceholder
-from langchain.schema.output_parser import StrOutputParser
-from langchain.callbacks.manager import (
-    trace_as_chain_group,
-)
-
-from constants import WEAVIATE_DOCS_INDEX_NAME
 
 RESPONSE_TEMPLATE = """You are an expert programmer and problem-solver, tasked to answer any question about Langchain. Using the provided context, answer the user's question to the best of your ability using the resources provided.
 Generate a comprehensive and informative answer (but no more than 80 words) for a given question based solely on the provided search results (URL and content). You must only use information from the provided search results. Use an unbiased and journalistic tone. Combine search results together into a coherent answer. Do not repeat text. Cite search results using [${{number}}] notation. Only cite the most relevant results that answer the question accurately. Place these citations at the end of the sentence or paragraph that reference them - do not put them all at the end. If different results refer to different entities within the same name, write separate answers for each entity.
@@ -66,7 +44,6 @@
 {chat_history}
 Follow Up Input: {question}
 Standalone Question:"""
->>>>>>> 2601cde5
 
 _PROVIDER_MAP = {
     "openai": ChatOpenAI,
@@ -116,7 +93,7 @@
 def create_retriever_chain(chat_history, llm, retriever: BaseRetriever):
     CONDENSE_QUESTION_PROMPT = PromptTemplate.from_template(REPHRASE_TEMPLATE)
 
-    chain_meta = {
+    chain_config = {
         "run_name": "retrieve_docs",
         "metadata": {
             "subchain": "retriever_chain",
@@ -133,9 +110,9 @@
             | llm
             | StrOutputParser()
             | retriever
-        ).with_config(chain_meta)
+        ).with_config(chain_config)
     else:
-        retriever_chain = ((itemgetter("question")) | retriever).with_config(chain_meta)
+        retriever_chain = ((itemgetter("question")) | retriever).with_config(chain_config)
     return retriever_chain
 
 
@@ -151,11 +128,16 @@
     llm,
     retriever_chain,
 ) -> Runnable:
-    _context = {
+    _context = RunnableMap({
         "context": retriever_chain | format_docs,
         "question": itemgetter("question"),
         "chat_history": itemgetter("chat_history"),
-    }
+    }).with_config({
+        "run_name": "Really just a context creator",
+        "metadata": {
+            "subchain": "context_creator",
+        },
+    })
     prompt = ChatPromptTemplate.from_messages(
         [
             ("system", RESPONSE_TEMPLATE),
@@ -236,20 +218,19 @@
         )
 
         def task():
-<<<<<<< HEAD
             global run_id
+            retriever_chain = create_retriever_chain(
+                chat_history, llm_without_callback, get_retriever()
+            )
+            chain = create_chain(llm, retriever_chain)
             with collect_runs() as run_collector:
                 with trace_as_chain_group(
-                    "chat-langchain",
+                    "end_to_end_chain",
                     inputs={"question": question, "chat_history": chat_history},
                 ) as group_manager:
-                    retriever_chain = create_retriever_chain(
-                        chat_history, llm_without_callback, get_retriever()
-                    )
-                    chain = create_chain(llm, retriever_chain)
                     docs = retriever_chain.invoke(
                         {"question": question, "chat_history": chat_history},
-                        config={"metadata": metadata, "callbacks": group_manager},
+                        config={"callbacks": group_manager, "metadata": metadata},
                     )
                     url_set = set()
                     for doc in docs:
@@ -261,46 +242,18 @@
                         url_set.add(doc.metadata["source"])
                     if len(docs) > 0:
                         q.put("SOURCES:----------------------------")
-                    res = chain.invoke(
+                    result = chain.invoke(
                         {
                             "question": question,
                             "chat_history": converted_chat_history,
                             "context": docs,
                         },
-                        config={"metadata": metadata, "callbacks": group_manager},
+                        config={"callbacks": group_manager, "metadata": metadata},
                     )
-                    q.put(job_done)
-                    group_manager.on_chain_end({"output": res})
+                    group_manager.on_chain_end({"output": result})
                 # The run ID for the grouped trace
                 run_id = run_collector.traced_runs[0].id
-=======
-            retriever_chain = create_retriever_chain(
-                chat_history, llm_without_callback, get_retriever()
-            )
-            chain = create_chain(llm, retriever_chain)
-            with trace_as_chain_group("end_to_end_chain") as group_manager:
-                docs = retriever_chain.invoke(
-                    {"question": question, "chat_history": chat_history},
-                    config={"callbacks": group_manager},
-                )
-                url_set = set()
-                for doc in docs:
-                    if doc.metadata["source"] in url_set:
-                        continue
-                    q.put(doc.metadata["title"] + ":" + doc.metadata["source"] + "\n")
-                    url_set.add(doc.metadata["source"])
-                if len(docs) > 0:
-                    q.put("SOURCES:----------------------------")
-                chain.invoke(
-                    {
-                        "question": question,
-                        "chat_history": converted_chat_history,
-                        "context": docs,
-                    },
-                    config={"callbacks": group_manager},
-                )
             q.put(job_done)
->>>>>>> 2601cde5
 
         t = Thread(target=task)
         t.start()
