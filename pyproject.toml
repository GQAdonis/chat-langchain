[tool.poetry]
name = "chat-langchain"
version = "0.1.0"
description = ""
authors = ["SN <6432132+samnoyes@users.noreply.github.com>"]
readme = "README.md"

[tool.poetry.dependencies]
python = "^3.10"
openai = "^0.28.0"
fastapi = "^0.103.1"
black = "^23.7.0"
isort = "^5.12.0"
websockets = "^11.0.3"
pydantic = "^2.3.0"
<<<<<<< HEAD
langchain = "^0.0.295"
=======
langchain = { git = "https://github.com/langchain-ai/langchain", subdirectory = "libs/langchain" }
>>>>>>> 2601cde5
uvicorn = "^0.23.2"
Jinja2 = "^3.1.2"
faiss-cpu = "^1.7.4"
beautifulsoup4 = "^4.12.2"
unstructured = "^0.10.12"
libmagic = "^1.0"
tiktoken = "^0.4.0"
weaviate-client = "^3.23.2"
anthropic = "^0.3.11"
html2text = "^2020.1.16"
GitPython = "^3.1.34"
psycopg2 = "^2.9.7"
lxml = "^4.9.3"


[build-system]
requires = ["poetry-core"]
build-backend = "poetry.core.masonry.api"<|MERGE_RESOLUTION|>--- conflicted
+++ resolved
@@ -13,11 +13,7 @@
 isort = "^5.12.0"
 websockets = "^11.0.3"
 pydantic = "^2.3.0"
-<<<<<<< HEAD
-langchain = "^0.0.295"
-=======
 langchain = { git = "https://github.com/langchain-ai/langchain", subdirectory = "libs/langchain" }
->>>>>>> 2601cde5
 uvicorn = "^0.23.2"
 Jinja2 = "^3.1.2"
 faiss-cpu = "^1.7.4"
