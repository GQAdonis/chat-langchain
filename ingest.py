--- conflicted
+++ resolved
@@ -3,12 +3,13 @@
 from git import Repo
 import shutil
 import pickle
+from bs4 import BeautifulSoup
 from typing import Optional
 import weaviate
 from langchain.document_loaders.recursive_url_loader import RecursiveUrlLoader
 from langchain.embeddings import OpenAIEmbeddings
 from langchain.indexes import SQLRecordManager, index
-from langchain.text_splitter import RecursiveCharacterTextSplitter
+from langchain.text_splitter import RecursiveCharacterTextSplitter, Language
 from langchain.vectorstores import Weaviate
 from langchain.document_transformers import Html2TextTransformer
 from langchain.document_loaders.generic import GenericLoader
@@ -25,9 +26,10 @@
 
 WEAVIATE_URL = os.environ["WEAVIATE_URL"]
 WEAVIATE_API_KEY = os.environ["WEAVIATE_API_KEY"]
-WEAVIATE_INDEX_NAME = "LangChain_newest_idx"
+WEAVIATE_REPO_INDEX_NAME = "LangChain_agent_repo"
+WEAVIATE_DOCS_INDEX_NAME = "LangChain_agent_docs"
+WEAVIATE_SOURCES_INDEX_NAME = "LangChain_agent_sources"
 RECORD_MANAGER_DB_URL = os.environ["RECORD_MANAGER_DB_URL"]
-RECORD_MANAGER_NAMESPACE = f"weaviate/{WEAVIATE_INDEX_NAME}"
 
 
 def ingest_repo():
@@ -55,14 +57,28 @@
     texts = python_splitter.split_documents(documents_repo)
     
     client = weaviate.Client(url=WEAVIATE_URL, auth_client_secret=weaviate.AuthApiKey(api_key=WEAVIATE_API_KEY))
-    client.schema.delete_class("LangChain_agent_repo")
-    vstore = Weaviate(client, "LangChain_agent_repo", text_key="text", by_text=False, embedding=OpenAIEmbeddings(chunk_size=200))
+    embedding = OpenAIEmbeddings(chunk_size=200)
+    vectorstore = Weaviate(
+        client,
+        WEAVIATE_REPO_INDEX_NAME,
+        "text",
+        embedding=embedding,
+        by_text=False,
+        attributes=["source"]
+    )
 
-    batch_size = 500 # to handle batch size limit 
-    for i in range(0, len(texts), batch_size):
-        batch = texts[i:i+batch_size]
-        Weaviate.add_documents(batch, OpenAIEmbeddings(chunk_size=200), client=client, by_text=False, index_name="LangChain_agent_repo")
-
+    record_manager = SQLRecordManager(
+        f"weaviate/{WEAVIATE_REPO_INDEX_NAME}",
+        db_url=RECORD_MANAGER_DB_URL
+    )
+    record_manager.create_schema()
+    index(
+        texts,
+        record_manager,
+        vectorstore,
+        cleanup="full",
+        source_id_key="source"
+    )
     return texts
 
 
@@ -81,7 +97,7 @@
 
     documents = []
     for url in urls:
-        loader = RecursiveUrlLoader(url=url, max_depth=8, extractor=lambda x: Soup(x, "lxml").text, prevent_outside=True)
+        loader = RecursiveUrlLoader(url=url, max_depth=8, extractor=lambda x: BeautifulSoup(x, "lxml").text, prevent_outside=True)
         temp_docs = loader.load()
         temp_docs = [doc for i, doc in enumerate(temp_docs) if doc not in temp_docs[:i]]        
         documents += temp_docs
@@ -95,7 +111,6 @@
         
     docs_transformed = text_splitter.split_documents(docs_transformed)
     
-<<<<<<< HEAD
     client = weaviate.Client(
         url=WEAVIATE_URL,
         auth_client_secret=weaviate.AuthApiKey(api_key=WEAVIATE_API_KEY)
@@ -103,7 +118,7 @@
     embedding = OpenAIEmbeddings(chunk_size=200)  # rate limit
     vectorstore = Weaviate(
         client,
-        WEAVIATE_INDEX_NAME,
+        WEAVIATE_DOCS_INDEX_NAME,
         "text",
         embedding=embedding,
         by_text=False,
@@ -111,7 +126,7 @@
     )
 
     record_manager = SQLRecordManager(
-        RECORD_MANAGER_NAMESPACE,
+        f"weaviate/{WEAVIATE_DOCS_INDEX_NAME}",
         db_url=RECORD_MANAGER_DB_URL
     )
     record_manager.create_schema()
@@ -119,27 +134,14 @@
         docs_transformed,
         record_manager,
         vectorstore,
-        delete_mode="full",
+        cleanup="full",
         source_id_key="source"
     )
 
     print(
         "LangChain now has this many vectors: ",
-        client.query.aggregate(WEAVIATE_INDEX_NAME).with_meta_count().do()
+        client.query.aggregate(WEAVIATE_DOCS_INDEX_NAME).with_meta_count().do()
     )
-
-
-=======
-    client = weaviate.Client(url=WEAVIATE_URL, auth_client_secret=weaviate.AuthApiKey(api_key=WEAVIATE_API_KEY))
-    client.schema.delete_class("LangChain_agent_docs")
-    vstore = Weaviate(client, "LangChain_agent_docs", text_key="text", by_text=False, embedding=OpenAIEmbeddings(chunk_size=200))
-
-    batch_size = 500 # to handle batch size limit 
-    for i in range(0, len(docs_transformed), batch_size):
-        batch = docs_transformed[i:i+batch_size]
-        vstore.add_documents(batch)
-        
-    return docs_transformed
 
 def ingest_sources():
     with open('agent_repo_transformed.pkl', 'rb') as f:
@@ -153,17 +155,30 @@
         pickle.dump(all_texts, f)
     
     client = weaviate.Client(url=WEAVIATE_URL, auth_client_secret=weaviate.AuthApiKey(api_key=WEAVIATE_API_KEY))
-    client.schema.delete_class("LangChain_agent_sources")
-    vectorstore = Weaviate(client, "LangChain_agent_sources", text_key="text", by_text=False, embedding=OpenAIEmbeddings(chunk_size=200))
+    embedding = OpenAIEmbeddings(chunk_size=200)  # rate limit
+    vectorstore = Weaviate(
+        client,
+        WEAVIATE_SOURCES_INDEX_NAME,
+        "text",
+        embedding=embedding,
+        by_text=False,
+        attributes=["source"]
+    )
+
+    record_manager = SQLRecordManager(
+        f"weaviate/{WEAVIATE_SOURCES_INDEX_NAME}",
+        db_url=RECORD_MANAGER_DB_URL
+    )
+    record_manager.create_schema()
+    index(
+        all_texts,
+        record_manager,
+        vectorstore,
+        cleanup="full",
+        source_id_key="source"
+    )
 
 
-    batch_size = 500 # to handle batch size limit 
-    for i in range(0, len(all_texts), batch_size):
-        batch = all_texts[i:i+batch_size]
-        source_urls = [Document(page_content=doc.metadata['source']) for doc in batch]
-        vstore.add_documents(source_urls)
-        
->>>>>>> 15723459
 if __name__ == "__main__":
     ingest_repo()
     ingest_docs()
